# MNPR
MNPR is an expressive non-photorealistic rendering framework for real-time, filter-based stylization pipelines within Maya (2016.5+). It extends the Maya API and simplifies the creation of Viewport 2.0 render overrides, while still preserving all the low-level options that the Maya API provides.

The framework was originally created by [Santiago E. Montesdeoca](http://artineering.io/) during his PhD studies at the [Nanyang Technological University](http://www.ntu.edu.sg) (Singapore), as a product of his conducted research in:

* _Real-Time Watercolor Rendering of 3D Objects and Animation with Enhanced Control_.

His research was supervised in Singapore by Hock Soon Seah, Hans-Martin Rall and Davide Benvenuti, joined later with supervision in France from Joëlle Thollot, Pierre Bénard and Romain Vergne.

MNPR is now open-sourced under the MIT-license through the publication:

* _MNPR: A Framework for Real-Time Expressive Non-Photorealistic Rendering of 3D Computer Graphics_ (in press)

Valuable contributions coding MNPR were given by:
* Pierre Bénard
* Amir Semmo
* Yee Xin Chiew


## Downloading MNPR
The latest stable release of MNPR can be found here:
* MNPR 1.0 (coming soon)

Version changes can be found in the release log (coming soon).


## Building from source
The easiest way to build MNPR is using [CMake](https://cmake.org/), just make sure _cmake_ is added to the system PATH.

_If you've never built anything with CMAKE, please consider watching Chad Vernon's [Compiling Maya Plug-ins with CMake](http://www.chadvernon.com/blog/compiling-maya-plug-ins-with-cmake/) tutorial._


### Windows
**Simple:** Double click on the _\_buildWindows.bat_ file under plugins and follow instructions.

**Advanced:**: Open the command prompt (or PowerShell) and run the following commands
```
cd %MNPR_LOCATION%/plugins/build/
cmake ../ -G "Visual Studio 15 2017 Win64" -DMAYA_VERSION=%YEAR%
cmake --build . --config Release
```
You need to replace _%MNPR_LOCATION%_ and _%YEAR%_ with the location of MNPR on your computer and the Maya version year, respectively.
<<<<<<< HEAD

Note: When building with _Release_ configuration, the shaders need to be built, as well. Run or refer to the _\_compileHLSL.bat_ to compile the HLSL shaders.
=======
>>>>>>> 1c1a7865


### MacOS
```
cd %MNPR-LOCATION%/build/build/
cmake -G "Unix Makefiles" -DMAYA_VERSION=%YEAR% %MNPR-LOCATION%/plugins
cmake --build . --config Release
```
You need to replace _%MNPR_LOCATION%_ and _%YEAR%_ with the location of MNPR on your computer and the Maya version year, respectively.


### Linux
```
cd %MNPR-LOCATION%/build/build/
cmake -G "Unix Makefiles" -DMAYA_VERSION=%YEAR% %MNPR-LOCATION%/plugins
cmake --build . --config Release
```
You need to replace _%MNPR_LOCATION%_ and _%YEAR%_ with the location of MNPR on your computer and the Maya version year, respectively.



## Stylization Semantics
Visual effects in non-photorealistic rendering can be generalized into four distinct categories:

* Pigment-based effects
* Substrate-based effects
* Edge-based effects
* Abstraction-based effects

These four groups can be used to directly correlate the stylization control parameters between different styles, using common semantics.
The semantics need to be sufficiently generic, yet semantically meaningful to be adapted to different styles and accepted by the NPR development community.
Additionally, these effects need to adhere to a control scheme, which defines what semantics goes to which channel in the stylization map---so that these can be interpreted by other styles.

The stylization control parameters are rendered by the MNPR object-space shaders into stylization maps, representing each effect group and following the following control scheme:

| Channel | Pigment-based effects | Substrate-based effects | Edge-based effects | Abstraction-based effects |
|---------|-----------------------|-------------------------|--------------------|---------------------------|
|  **R**  | Pigment variation | Substrate distortion    | Edge intensity     | Detail                    |
|  **G**  | Pigment application   | U-inclination | Edge width         | Shape               |
|  **B**  | Pigment density       | V-inclination | Edge transition    | Blending                  |

Stylization pipelines supporting the same effect categories, respecting the semantics and following the control scheme, would enable e.g., to map an art-directed rendering in a watercolor style to an oil or charcoal style.



### Effect semantics, explained

#### Pigment-based effects
- **R**: _Pigment variation_, controls the degree at which the reflected color of a pigment deviates towards one or another color. E.g., green pigmentation that deviates to a more blue or yellow color in certain parts.
- **G**: _Pigment application_, controls how the pigment is placed over a substrate. This can be interpreted as the amount or pressure at which pigment is applied to achieve an effect. E.g., dry-brush application, thick application.
- **B**: _Pigment density_, controls the concentration of the pigment placed over a substrate. This is especially relevant to transparent and translucent media ( i.e., watercolor, ink, colored pencils), but can also influence opaque media. E.g., dilution, lightness, saturation.

#### Substrate-based effects
- **R**: _Substrate distortion_, controls the distortion caused by the substrate roughness on the rendered image. This is especially relevant for fluid media (i.e., watercolor, graffiti).
- **G** and **B**: _U-inclination_ and _V-inclination_, control the inclination of the substrate, which generally affects the direction at which patterns or marks from fluid media evolve. However, generalizing upon this, these parameters are used to define the offset of existing patterns or marks in a horizontal or vertical direction. E.g., bleeding direction, cross-hatching direction, stroke direction.

#### Edge-based effects
- **R**: _Edge intensity_, controls the edge strength/intensity within the stylized render. E.g., linework darkness, edge darkening.
- **G**: _Edge width_, controls the edge thickness of the stylized render. E.g., linework width, edge darkening width.
- **B**: _Edge transition_, controls the edge transition of the subject in relation to neighboring elements. E.g., edge softening, gaps and overlaps.

#### Abstraction-based effects
- **R**: _Detail_, controls the amount of detail at different parts of the stylized render within the subject. E.g., detail blur.
- **G**: _Shape_, Controls the amount of shape abstraction/distortion of the subjects. E.g., hand tremors.
- **B**: _Blending_, controls the color blending at different parts of the stylized render. E.g., smudges, color bleeding.

By adhering to these semantics throughout the stylization pipeline, art-directed scenes can predictably change style and, for the most part, keep the intended effects and look of the expressive render. While these semantics are neither final, nor applicable to all styles and effects, they provide a starting point to address cross-stylization paradigms in expressive rendering.


## Modifying MNPR

Creating your own stylization pipeline is quite straightforward, but it's best to learn by doing and taking a look at how existing stylizations are made. Here is a small breakdown of how things are set up in MNPR.

**Please also read the Coding Guidelines and the Tips & Tricks**

#### Add style to Framework
1. Add style string to _STYLES_ global variable (mnpr_renderer.cpp)
1. Add your style as the default value in the engine settings (mnpr_renderer.h)

#### Create your stylization pipeline
1. Copy and rename a style file (e.g., style_watercolor.hpp -> style_crosshatching.hpp)
2. Adapt the new style source file
	- Change to a custom namespace
	- Add the desired render target(s)
	- Add the desired render operation(s)
3. Add switch clause in _addCustomTargets()_ and _addCustomOperations()_ (mnpr_renderer.cpp)

#### Create custom attributes in the config node
1. Add attributes as engine settings (_EngineSettings_) or effect parameters (_FXParameters_) (mnpr_renderer.h)
2. Copy and rename the node_watercolor.hpp file e.g., node_crosshatching.hpp
3. Adapt the new node source file
	- Add MObject representing the new attribute(s)
	- Change to a custom namespace
	- Initialize the attribute(s) in _initializeParameters()_
	- Parse attribute(s) in _computeParameters()_
4. Add switch clause in _initializeCustomParameters()_ and _computeCustomParameters()_ (mnpr_configNode.cpp)

#### Add a flag to the mnpr command
1. Add short name and long name strings (mnpr_cmd.cpp)
2. Add flag to _newSyntax()_
3. Parse command in _doIt()_

#### Create your custom quad shaders
1. Copy and rename a shader file (e.g., quadBlend.fx -> quadHatch.fx)
2. Write your fragment shader
3. Create a technique that uses your fragment shader

Note: as MNPR evolves and more stylizations are implemented within it, more shaders will be available for general use. Try to always reuse existing shader code, as this will enable you to iterate faster towards your stylistic goals.

#### Creating mapped and material effect control widgets for paintFX and noiseFX
1. Open _mnpr\_FX.py_ and carefully read the schema
2. Define your MNPR_FXs in the `getStyleFX()` function
3. Add the switch clause at the bottom of the `getStyleFX()` function
4. Double click on pFx and nFx buttons in the shelf to reload the python file and UI


## Coding Guidelines
Some brief coding guidelines for the framework to have a consisting style.


### Shader code (HLSL and GLSL)
Shader source code in MNPR is found in the _shaders_ folder. In general, we recommend coding shaders mostly in HLSL and translating them to GLSL afterwards. Maya is not helpful when programming GLSL shaders, as it doesn't print out where some errors might be. This leads to a lot of trial and error and lost time finding the culprit of a single syntax error. HLSL development is straightforward to debug and altogether better supported within Maya.

Shader code in MNPR is sorted by operation type and is managed by techniques which run the required vertex and pixel shaders (and tesselation/geometry shaders if you set them up). The _technique_ approach towards shader writing is inspired by the now deprecated effect files in DirectX. Autodesk seems to strongly advocate to this shader-writing convention, even proposing their own solution for techniques within GLSL shaders, as well.

There are convenience functions/shaders for quad (screen-space) shaders in both, HLSL and GLSL in the _quadCommon_ shader files. These facilitate the development of shader code and avoid code repetition in technique based files.

#### Merging requirements
Shader code will only be merged into the Master branch if the shaders are working in both DirectX and OpenGL versions of the viewport. This is required to maximize the usability of the code in all platforms by artists and developers.

#### Naming convention
* _camelCase_ is strongly encouraged throughout all coding languages used in MNPR. This means that files, variables and any kind of functions should respect the camelCase naming convention.
* Shader names should have their type at the end, e.g. `quadVert()`, `resampleFrag()`.
* Variables sent to the shader (uniforms) contain a `g` prefix, e.g. `gColorTex`.

##### File names
By default, _MShaderManager_ within the Maya API will append the file type extension depending on which drawing API the viewport is currently using. For HLSL, it will append `10.fx`, whereas for GLSL, `.ogsfx` will be appended. For this reason, shader file names must present these suffixes in their names.

* Shader file in the root shader directory are general MNPR shaders
* Shader files that are specific to one stylization pipeline should be in their own folder (e.g., ch, op, wc)

#### Commenting
* Comments should be written following two forward slashes and a white space.
`// This is a comment`
* Inline comments should be written in small-caps (except names) following two spaces, two forward slashes and a white space.
`Texture2D gSubstrateTex;  // substrate texture (paper, canvas, etc)`

#### Code file headers
Code file headers should be formatted as follows:
* File name with language in brackets
* _Brief_ description of what the file contains
* _Contributors_ that have added or fixed things in the shader code
* [ASCII headers](http://patorjk.com/software/taag/#p=display&c=c%2B%2B&f=Ivrit&t=header) stating the type of operations available in the shader file
* _Description_ of what kind of shaders the file contains.

The file header should look something like this:
```
////////////////////////////////////////////////////////////////////////////////////////////////////
// quadAdjustLoadMNPR10.fx (HLSL)
// Brief: Adjusting and loading render targets
// Contributors:
////////////////////////////////////////////////////////////////////////////////////////////////////
//              _  _           _        _                 _
//     __ _  __| |(_)_   _ ___| |_     | | ___   __ _  __| |
//    / _` |/ _` || | | | / __| __|____| |/ _ \ / _` |/ _` |
//   | (_| | (_| || | |_| \__ \ ||_____| | (_) | (_| | (_| |
//    \__,_|\__,_|/ |\__,_|___/\__|    |_|\___/ \__,_|\__,_|
//              |__/
////////////////////////////////////////////////////////////////////////////////////////////////////
// This shader file adjusts and loads any required elements for future stylization in MNPR
////////////////////////////////////////////////////////////////////////////////////////////////////
#include "include\\quadCommon.fxh"
```

#### Sections
Sections are used to separate different fragment shaders that belong to the same group (e.g., edge detection -> sobel, DoG). Shader code sections feature the following
* [ASCII headers](http://patorjk.com/software/taag/#p=display&c=c%2B%2B&f=Ivrit&t=header) followed by a description of the shader
* Three empty lines separate each section

```
//                                        _      
//    _ __ ___  ___  __ _ _ __ ___  _ __ | | ___
//   | '__/ _ \/ __|/ _` | '_ ` _ \| '_ \| |/ _ \
//   | | |  __/\__ \ (_| | | | | | | |_) | |  __/
//   |_|  \___||___/\__,_|_| |_| |_| .__/|_|\___|
//                                 |_|           

// Contributors:
// Resamples any up- or down-sampled target to fit the viewport dimensions.
// Anti-aliasing is achieved by using bilinear filtering when sampling.
float4 resampleFrag(vertexOutputSampler i) : SV_Target {
	return gColorTex.Sample(gSampler, i.uv);
}



//    _______  __    _        _    
//   |  ___\ \/ /   / \      / \   
//   | |_   \  /   / _ \    / _ \  
//   |  _|  /  \  / ___ \  / ___ \
//   |_|   /_/\_\/_/   \_\/_/   \_\
//                                 

// Contributors:
// Perform FXAA v3.11 anti-aliasing
// -> Based on FXAA of Timothy Lottes 2009
//    [2009] FXAA
float4 FXAAFrag(vertexOutputSampler i) : SV_Target {
	// etc
}
```

#### Groups
Shader code can also be grouped into specific assignment/operations as such:
* Use ALL-CAPS when grouping operations
* Two empty lines separate groups

```
// MAYA VARIABLES
float gNCP : NearClipPlane;  // near clip plane distance


// TEXTURES
Texture2D gZBuffer;       // ZBuffer
Texture2D gSubstrateTex;  // substrate texture (paper, canvas, etc)


// VARIABLES
// post-processing effects
float gSaturation = 1.0;
float gContrast = 1.0;
float gBrightness = 1.0;

// engine settings
float2 gDepthRange = float2(8.0, 50.0);
float3 gSubstrateColor = float3(1.0, 1.0, 1.0);
float gSubstrateRoughness;
float gSubstrateTexScale;
float2 gSubstrateTexDimensions;
float2 gSubstrateTexUVOffset;


// MRT
struct fragmentOutput {
	float4 stylizationOutput : SV_Target0;
	float3 substrateOutput : SV_Target1;
	float depthOutput : SV_Target2;
};
```

This documentation is still in progress...
	<!--
	## Modifying the object-space shader
-->


### C++ code
C++ source code in MNPR is found in the _plugin_ folder, sorted by the type of code it contains and defined by its prefix.

* _mnpr_ prefix is for MNPR source files required by the framework.
* _node_ prefix is for custom stylization nodes.
* _style_ prefix is for custom stylization pipelines.
* _M_ prefix is for classes that extend the Maya API (following the convention of Autodesk).

You will mostly be working with _style_ and _node_ files to specify your stylization pipeline. However, you will also be including effect parameters and engine settings into the _mnpr\_renderer.h_ header file.


#### Merging requirements
Merging _mnpr_ files will affect all stylizations. Therefore, these files will only be merged if edits are thoroughly tested, organized and generalized towards more than just a specific stylization.


#### Naming convention
* _camelCase_ is strongly encouraged throughout all coding languages used in MNPR. This means that files, variables and any kind of functions should respect the _camelCase_ naming convention.
* Custom node source files need to have the _node_ prefix
* Custom stylizations source files need to have the _style_ prefix
* _MObject_ is prefixed with _o_ e.g., `oData`
* Attribute _MObjects_ are prefixed with _a_ e.g., `aContrast`
* In general, please try to keep the naming conventions consistent with the rest of the code.


#### Commenting
* Comments should be written following two forward slashes and a white space.
`// This is a comment`
* Inline comments should be written in small-caps (except names) following two spaces, two forward slashes and a white space.
`Texture2D gSubstrateTex;  // substrate texture (paper, canvas, etc)`


#### Code file headers
Code file headers should be formatted as follows:
* [ASCII headers](http://patorjk.com/software/taag/#p=display&c=c%2B%2B&f=Ivrit&t=header) stating the source file header
* _Brief_ description of what the file contains
* _Description_ of what kind of code the file contains.

The file header should look something like this:
```
///////////////////////////////////////////////////////////////////////////////////
//                     __ _                           _
//     ___ ___  _ __  / _(_) __ _     _ __   ___   __| | ___
//    / __/ _ \| '_ \| |_| |/ _` |   | '_ \ / _ \ / _` |/ _ \
//   | (_| (_) | | | |  _| | (_| |   | | | | (_) | (_| |  __/
//    \___\___/|_| |_|_| |_|\__, |   |_| |_|\___/ \__,_|\___|
//                          |___/
//
//   \brief Configuration node
//   Contains the configuration parameters to define engine settings and fx parameters
///////////////////////////////////////////////////////////////////////////////////
```


#### Functions, methods and groups
Functions and groups are separated by two empty lines, methods (class functions) are separated by one empty line.



### Python code
Python source code developed for MNPR is found in the _scripts_ directory and manages the frontend communication with the plugin.

#### Merging requirements
Merging _mnpr_ python files will affect the stylization workflow of all artists. Therefore, these files will only be merged if edits are thoroughly tested, organized and generalized towards more than just a specific stylization.

#### Naming convention
* _camelCase_ is strongly encouraged throughout all coding languages used in MNPR. This means that files, variables and any kind of functions should respect the _camelCase_ naming convention.
* Python code files developed for MNPR should have the prefix _mnpr_
* In general, please try to keep the naming conventions consistent with the rest of the code.


#### Commenting
* Use Google python docstring format when documenting your functions, classes and methods (PyCharm: `Settings -> Python Integrated Tools -> Docstrings -> Docstring format -> Google`).
* Comments should be written following one hashtag and a white space.
`# This is a comment`
* Inline comments should be written in small-caps (except names) following two spaces, one hashtag and a white space.
`cmds.mnpr(renderOperation=mnprOperations-2, s=0)  # UI`


#### Code file headers
Code file headers should be formatted as follows:
* license: MIT
* repository: https://github.com/semontesdeoca/MNPR
* [ASCII headers](http://patorjk.com/software/taag/#p=display&c=bash&f=Ivrit&t=header) representing the source file
* _Summary_ description of what the file contains

The file header should look something like this:
```
"""
@license:       MIT
@repository:    https://github.com/semontesdeoca/MNPR
                                 _   _ ___
  _ __ ___  _ __  _ __  _ __    | | | |_ _|___
 | '_ ` _ \| '_ \| '_ \| '__|   | | | || |/ __|
 | | | | | | | | | |_) | |      | |_| || |\__ \
 |_| |_| |_|_| |_| .__/|_|       \___/|___|___/
                 |_|
@summary:       Contains the pass breakdown and MNPR viewport renderer interfaces
"""
```

#### Functions, methods and groups
Spacing follow the PEP 8 blank line conventions, but names should be in _camelCase_.



## Tips & Tricks
- You cannot render to multiple render targets of different sizes.
- There is no need to try to get Maya's own post-processing effects to work as parameter targets should also present these.
- If for some unknown reason rendering is slower than previously, restart your computer and check again (WINDOWS).
- Developing ogsfx shaders inside of Maya are a pain, but if you have to:
	- Syntax errors won't show, the targets will simply display white and you need to find out where the error is. (`/**/` and a proper IDE are your best friends)
	- Loading the shader as an ogsfx (GLSL) material might give better information to troubleshoot.
	- `if (color.a) {}` won't work without any error message, you need to explicitly state `if (color.a > 0) {}`
	- A Texture2D must have a sampler, otherwise Maya will crash<|MERGE_RESOLUTION|>--- conflicted
+++ resolved
@@ -39,17 +39,14 @@
 cmake ../ -G "Visual Studio 15 2017 Win64" -DMAYA_VERSION=%YEAR%
 cmake --build . --config Release
 ```
-You need to replace _%MNPR_LOCATION%_ and _%YEAR%_ with the location of MNPR on your computer and the Maya version year, respectively.
-<<<<<<< HEAD
+You need to replace _%MNPR_LOCATION%_ and _%YEAR%_ with the location of MNPR on your computer and the Maya version year, respectively. You can also choose to build with _Debug_ configuration, which enables the MSVC debugging tools.
 
 Note: When building with _Release_ configuration, the shaders need to be built, as well. Run or refer to the _\_compileHLSL.bat_ to compile the HLSL shaders.
-=======
->>>>>>> 1c1a7865
 
 
 ### MacOS
 ```
-cd %MNPR-LOCATION%/build/build/
+cd %MNPR-LOCATION%/plugins/build/
 cmake -G "Unix Makefiles" -DMAYA_VERSION=%YEAR% %MNPR-LOCATION%/plugins
 cmake --build . --config Release
 ```
@@ -58,7 +55,7 @@
 
 ### Linux
 ```
-cd %MNPR-LOCATION%/build/build/
+cd %MNPR-LOCATION%/plugins/build/
 cmake -G "Unix Makefiles" -DMAYA_VERSION=%YEAR% %MNPR-LOCATION%/plugins
 cmake --build . --config Release
 ```
